--- conflicted
+++ resolved
@@ -145,9 +145,8 @@
     if limit:
         query += f" LIMIT {limit}"
 
-    cursor = conn.execute(query)
-    result = cursor.fetchall()
-    columns = [desc[0] for desc in cursor.description]
+    result = conn.execute(query).fetchall()
+    columns = [desc[0] for desc in conn.description]
     return [dict(zip(columns, row)) for row in result]
 
 
@@ -165,9 +164,8 @@
     if limit:
         query += f" LIMIT {limit}"
 
-    cursor = conn.execute(query)
-    result = cursor.fetchall()
-    columns = [desc[0] for desc in cursor.description]
+    result = conn.execute(query).fetchall()
+    columns = [desc[0] for desc in conn.description]
     return [dict(zip(columns, row)) for row in result]
 
 
@@ -192,59 +190,6 @@
     )
     conn.commit()
     logger.debug(f"Saved transcript for episode {episode_guid}")
-
-
-def get_completed_episodes_needing_summary(conn, limit: int | None = None) -> list[dict[str, Any]]:
-    """Get completed episodes that don't have summaries yet.
-
-    Args:
-        conn: Database connection
-        limit: Max number of episodes to return
-
-    Returns:
-        List of episode records with transcript info
-    """
-    query = """
-        SELECT e.*, t.transcript_text, t.transcript_path
-        FROM episodes e
-        INNER JOIN transcripts t ON e.guid = t.episode_guid
-        LEFT JOIN summaries s ON e.guid = s.item_id AND s.item_type = 'podcast'
-        WHERE e.status = 'completed' AND s.item_id IS NULL
-        ORDER BY e.publish_date DESC
-    """
-    if limit:
-        query += f" LIMIT {limit}"
-
-    cursor = conn.execute(query)
-    result = cursor.fetchall()
-    columns = [desc[0] for desc in cursor.description]
-    return [dict(zip(columns, row)) for row in result]
-
-
-def get_completed_newsletters_needing_summary(conn, limit: int | None = None) -> list[dict[str, Any]]:
-    """Get completed newsletters that don't have summaries yet.
-
-    Args:
-        conn: Database connection
-        limit: Max number of newsletters to return
-
-    Returns:
-        List of newsletter records
-    """
-    query = """
-        SELECT n.*
-        FROM newsletters n
-        LEFT JOIN summaries s ON n.message_id = s.item_id AND s.item_type = 'newsletter'
-        WHERE n.status = 'completed' AND s.item_id IS NULL
-        ORDER BY n.date DESC
-    """
-    if limit:
-        query += f" LIMIT {limit}"
-
-    cursor = conn.execute(query)
-    result = cursor.fetchall()
-    columns = [desc[0] for desc in cursor.description]
-    return [dict(zip(columns, row)) for row in result]
 
 
 def save_summary(
@@ -292,44 +237,6 @@
     logger.debug(f"Saved summary for {item_type} {item_id}")
 
 
-<<<<<<< HEAD
-def mark_episode_exported(conn, guid: str) -> None:
-    """Mark episode as exported.
-
-    Args:
-        conn: Database connection
-        guid: Episode GUID
-    """
-    conn.execute(
-        """
-        UPDATE episodes
-        SET status = 'exported', exported_at = now(), updated_at = now()
-        WHERE guid = ?
-        """,
-        (guid,),
-    )
-    conn.commit()
-    logger.debug(f"Marked episode {guid} as exported")
-
-
-def mark_newsletter_exported(conn, message_id: str) -> None:
-    """Mark newsletter as exported.
-
-    Args:
-        conn: Database connection
-        message_id: Newsletter message ID
-    """
-    conn.execute(
-        """
-        UPDATE newsletters
-        SET status = 'exported', exported_at = now(), updated_at = now()
-        WHERE message_id = ?
-        """,
-        (message_id,),
-    )
-    conn.commit()
-    logger.debug(f"Marked newsletter {message_id} as exported")
-=======
 def get_items_needing_summary(conn, limit: int | None = None) -> list[dict[str, Any]]:
     """Return processed items (episodes/newsletters) that lack entries in summaries.
 
@@ -357,5 +264,4 @@
 
     result = conn.execute(union_query).fetchall()
     columns = [desc[0] for desc in conn.description]
-    return [dict(zip(columns, row)) for row in result]
->>>>>>> d710ad67
+    return [dict(zip(columns, row)) for row in result]