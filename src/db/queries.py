--- conflicted
+++ resolved
@@ -288,108 +288,6 @@
     logger.debug(f"Saved summary for {item_type} {item_id}")
 
 
-<<<<<<< HEAD
-def get_episodes_for_summarization(conn, limit: int | None = None) -> list[dict[str, Any]]:
-    """Get completed episodes that don't have summaries yet.
-
-    Args:
-        conn: Database connection
-        limit: Max number of episodes to return
-
-    Returns:
-        List of episode records with transcripts
-    """
-    query = """
-        SELECT e.*, t.transcript_text, t.transcript_path
-        FROM episodes e
-        JOIN transcripts t ON e.guid = t.episode_guid
-        LEFT JOIN summaries s ON e.guid = s.item_id
-        WHERE e.status = 'completed' AND s.item_id IS NULL
-        ORDER BY e.publish_date DESC
-    """
-    if limit:
-        query += f" LIMIT {limit}"
-
-    result = conn.execute(query).fetchall()
-    columns = [desc[0] for desc in conn.description]
-    return [dict(zip(columns, row)) for row in result]
-
-
-def get_newsletters_for_summarization(conn, limit: int | None = None) -> list[dict[str, Any]]:
-    """Get completed newsletters that don't have summaries yet.
-
-    Args:
-        conn: Database connection
-        limit: Max number of newsletters to return
-
-    Returns:
-        List of newsletter records
-    """
-    query = """
-        SELECT n.*
-        FROM newsletters n
-        LEFT JOIN summaries s ON n.message_id = s.item_id
-        WHERE n.status = 'completed' AND s.item_id IS NULL
-        ORDER BY n.date DESC
-    """
-    if limit:
-        query += f" LIMIT {limit}"
-
-    result = conn.execute(query).fetchall()
-    columns = [desc[0] for desc in conn.description]
-    return [dict(zip(columns, row)) for row in result]
-
-
-def get_summarized_episodes(conn, limit: int | None = None) -> list[dict[str, Any]]:
-    """Get episodes with summaries for export.
-
-    Args:
-        conn: Database connection
-        limit: Max number of episodes to return
-
-    Returns:
-        List of episode records with summaries
-    """
-    query = """
-        SELECT e.*, t.transcript_text, s.*
-        FROM episodes e
-        JOIN transcripts t ON e.guid = t.episode_guid
-        JOIN summaries s ON e.guid = s.item_id
-        WHERE e.status = 'completed'
-        ORDER BY e.publish_date DESC
-    """
-    if limit:
-        query += f" LIMIT {limit}"
-
-    result = conn.execute(query).fetchall()
-    columns = [desc[0] for desc in conn.description]
-    return [dict(zip(columns, row)) for row in result]
-
-
-def get_summarized_newsletters(conn, limit: int | None = None) -> list[dict[str, Any]]:
-    """Get newsletters with summaries for export.
-
-    Args:
-        conn: Database connection
-        limit: Max number of newsletters to return
-
-    Returns:
-        List of newsletter records with summaries
-    """
-    query = """
-        SELECT n.*, s.*
-        FROM newsletters n
-        JOIN summaries s ON n.message_id = s.item_id
-        WHERE n.status = 'completed'
-        ORDER BY n.date DESC
-    """
-    if limit:
-        query += f" LIMIT {limit}"
-
-    result = conn.execute(query).fetchall()
-    columns = [desc[0] for desc in conn.description]
-    return [dict(zip(columns, row)) for row in result]
-=======
 def mark_episode_exported(conn, guid: str) -> None:
     """Mark episode as exported.
 
@@ -425,5 +323,4 @@
         (message_id,),
     )
     conn.commit()
-    logger.debug(f"Marked newsletter {message_id} as exported")
->>>>>>> 082a35fc
+    logger.debug(f"Marked newsletter {message_id} as exported")