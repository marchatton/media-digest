#!/usr/bin/env python3
"""Media Digest CLI - Main entry point."""

import argparse
import json
import sys
from datetime import datetime
from pathlib import Path

from src.config import config
from src.db.connection import get_connection, close_connection
from src.db.queries import (
    upsert_episode,
    upsert_newsletter,
    update_episode_status,
    update_newsletter_status,
    get_pending_episodes,
    get_pending_newsletters,
<<<<<<< HEAD
    get_episodes_for_summarization,
    get_newsletters_for_summarization,
    get_summarized_episodes,
    get_summarized_newsletters,
=======
    get_completed_episodes_needing_summary,
    get_completed_newsletters_needing_summary,
>>>>>>> 082a35fc
    save_transcript,
    save_summary,
    mark_episode_exported,
    mark_newsletter_exported,
)
from src.export.digest import generate_daily_digest, write_digest
from src.export.obsidian import (
    render_episode_note,
    render_newsletter_note,
    write_note,
    git_commit_and_push,
)
from src.ingest.podcasts import discover_all_episodes
from src.ingest.newsletters import discover_all_newsletters
from src.logging_config import setup_logging, get_logger
from src.process.audio import download_audio
from src.process.newsletter_parser import parse_newsletter, save_parsed_newsletter
from src.process.transcriber import WhisperTranscriber, save_transcript as save_transcript_file
from src.summarize.summarizer import clean_transcript, summarize_content
from src.summarize.rater import rate_content

# Set up logging
setup_logging()
logger = get_logger(__name__)


def cmd_discover(args):
    """Discover new episodes and newsletters."""
    logger.info(f"Discovering content since {args.since}")

    conn = get_connection()

    # Discover podcasts
    if config.podcasts_opml.exists():
        logger.info(f"Discovering podcasts from {config.podcasts_opml}")
        episodes = discover_all_episodes(config.podcasts_opml, since_date=args.since)

        for episode in episodes:
            try:
                upsert_episode(
                    conn,
                    guid=episode.guid,
                    feed_url=episode.feed_url,
                    title=episode.title,
                    publish_date=episode.publish_date,
                    author=episode.author,
                    audio_url=episode.audio_url,
                    video_url=episode.video_url,
                )
            except Exception as e:
                logger.error(f"Failed to insert episode {episode.title}: {e}")

        logger.info(f"Discovered {len(episodes)} podcast episodes")
    else:
        logger.warning(f"OPML file not found: {config.podcasts_opml}")

    # Discover newsletters
    try:
        logger.info(f"Discovering newsletters from Gmail")
        newsletters = discover_all_newsletters(
            token_path=config.gmail_token_path,
            labels=config.gmail_labels,
            since_date=args.since,
        )

        for newsletter in newsletters:
            try:
                upsert_newsletter(
                    conn,
                    message_id=newsletter.message_id,
                    subject=newsletter.subject,
                    sender=newsletter.sender,
                    date=newsletter.date,
                    body_html=newsletter.body_html,
                    body_text=newsletter.body_text,
                    link=newsletter.link,
                )
            except Exception as e:
                logger.error(f"Failed to insert newsletter {newsletter.subject}: {e}")

        logger.info(f"Discovered {len(newsletters)} newsletters")
    except Exception as e:
        logger.error(f"Failed to discover newsletters: {e}")

    logger.info("Discovery complete")


def cmd_process_audio(args):
    """Process pending audio (download + transcribe)."""
    logger.info("Processing audio...")

    conn = get_connection()
    pending = get_pending_episodes(conn, limit=args.limit)

    logger.info(f"Found {len(pending)} pending episodes")

    # Initialize Whisper
    transcriber = WhisperTranscriber(
        model_size=config.asr_model,
        compute_type=config.asr_compute_type,
        device="cpu",
    )

    audio_dir = Path("blobs/audio")
    transcript_dir = Path("blobs/transcripts")

    for episode in pending:
        guid = episode["guid"]
        title = episode["title"]
        audio_url = episode["audio_url"]

        if not audio_url:
            logger.warning(f"No audio URL for episode: {title}")
            update_episode_status(conn, guid, "failed", "No audio URL")
            continue

        try:
            logger.info(f"Processing: {title}")
            update_episode_status(conn, guid, "in_progress")

            # Download audio
            audio_file = download_audio(audio_url, audio_dir, guid)

            # Transcribe
            transcript = transcriber.transcribe(audio_file)

            # Save transcript
            transcript_path = transcript_dir / f"{guid}.json"
            save_transcript_file(transcript, transcript_path)

            # Save to database
            save_transcript(conn, guid, transcript["text"], str(transcript_path))

            # Update status
            update_episode_status(conn, guid, "completed")

            logger.info(f"Completed: {title}")

        except Exception as e:
            logger.error(f"Failed to process {title}: {e}")
            update_episode_status(conn, guid, "failed", str(e))

    logger.info("Audio processing complete")


def cmd_process_newsletters(args):
    """Process pending newsletters (parse)."""
    logger.info("Processing newsletters...")

    conn = get_connection()
    pending = get_pending_newsletters(conn, limit=args.limit)

    logger.info(f"Found {len(pending)} pending newsletters")

    newsletter_dir = Path("blobs/newsletters")

    for newsletter in pending:
        message_id = newsletter["message_id"]
        subject = newsletter["subject"]
        body_html = newsletter["body_html"]
        body_text = newsletter["body_text"]

        try:
            logger.info(f"Processing: {subject}")
            update_newsletter_status(conn, message_id, "in_progress")

            # Parse newsletter
            parsed_text = parse_newsletter(body_html, body_text)

            # Extract/get link
            link = newsletter.get("link")

            # Save parsed text
            save_parsed_newsletter(message_id, parsed_text, link, newsletter_dir)

            # Update status
            update_newsletter_status(conn, message_id, "completed")

            logger.info(f"Completed: {subject}")

        except Exception as e:
            logger.error(f"Failed to process {subject}: {e}")
            update_newsletter_status(conn, message_id, "failed", str(e))

    logger.info("Newsletter processing complete")


def cmd_summarize(args):
    """Summarize completed items."""
    logger.info("Summarizing content...")

    conn = get_connection()

<<<<<<< HEAD
    # Get items needing summarization
    episodes = get_episodes_for_summarization(conn, limit=args.limit)
    newsletters = get_newsletters_for_summarization(conn, limit=args.limit)

    logger.info(f"Found {len(episodes)} episodes and {len(newsletters)} newsletters to summarize")

    # Summarize episodes
    for episode in episodes:
        guid = episode["guid"]
        title = episode["title"]
        author = episode.get("author", "Unknown")
        publish_date = episode.get("publish_date", "")
=======
    # Get episodes needing summarization
    episodes = get_completed_episodes_needing_summary(conn, limit=args.limit)
    logger.info(f"Found {len(episodes)} episodes needing summarization")

    for episode in episodes:
        guid = episode["guid"]
        title = episode["title"]
        author = episode["author"]
        publish_date = episode["publish_date"]
>>>>>>> 082a35fc
        transcript_text = episode["transcript_text"]

        try:
            logger.info(f"Summarizing episode: {title}")

<<<<<<< HEAD
            # Clean transcript (calculate duration from transcript length as estimate)
            duration = "~30 min"  # Placeholder
            cleaned = clean_transcript(title=title, duration=duration, raw_transcript=transcript_text)

            # Summarize
            summary_result = summarize_content(
                content_type="podcast",
                title=title,
                author=author,
                date=publish_date,
                content_text=cleaned
            )

            # Rate
            rating_result = rate_content(
                content_type="podcast",
                title=title,
                summary=summary_result.summary,
                key_topics=summary_result.key_topics,
=======
            # Summarize
            summary_response = summarize_content(
                content_type="podcast",
                title=title,
                author=author or "Unknown",
                date=publish_date,
                content_text=transcript_text,
            )

            # Rate
            rating_response = rate_content(
                content_type="podcast",
                title=title,
                summary=summary_response.summary,
                key_topics=summary_response.key_topics,
>>>>>>> 082a35fc
            )

            # Save to database
            save_summary(
                conn,
                item_id=guid,
                item_type="podcast",
<<<<<<< HEAD
                summary=summary_result.summary,
                key_topics=json.dumps(summary_result.key_topics),
                companies=json.dumps([c.model_dump() for c in summary_result.companies]),
                tools=json.dumps([t.model_dump() for t in summary_result.tools]),
                quotes=json.dumps([q.model_dump() for q in summary_result.quotes]),
                raw_rating=rating_result.rating,
                final_rating=rating_result.rating,  # For now, no calibration
            )

            logger.info(f"Completed summarization: {title}")
=======
                summary=summary_response.summary,
                key_topics=json.dumps(summary_response.key_topics),
                companies=json.dumps([c.dict() for c in summary_response.companies]),
                tools=json.dumps([t.dict() for t in summary_response.tools]),
                quotes=json.dumps([q.dict() for q in summary_response.quotes]),
                raw_rating=rating_response.rating,
                final_rating=rating_response.rating,
            )

            logger.info(f"Completed summarization for: {title}")
>>>>>>> 082a35fc

        except Exception as e:
            logger.error(f"Failed to summarize {title}: {e}")

<<<<<<< HEAD
    # Summarize newsletters
    for newsletter in newsletters:
        message_id = newsletter["message_id"]
        subject = newsletter["subject"]
        sender = newsletter.get("sender", "Unknown")
        date = newsletter.get("date", "")

        # Load parsed text from file
        newsletter_dir = Path("blobs/newsletters")
        parsed_file = newsletter_dir / f"{message_id}.json"

        if not parsed_file.exists():
            logger.warning(f"No parsed text for newsletter: {subject}")
            continue

        with open(parsed_file, "r") as f:
            parsed_data = json.load(f)
            parsed_text = parsed_data.get("text", "")
=======
    # Get newsletters needing summarization
    newsletters = get_completed_newsletters_needing_summary(conn, limit=args.limit)
    logger.info(f"Found {len(newsletters)} newsletters needing summarization")

    for newsletter in newsletters:
        message_id = newsletter["message_id"]
        subject = newsletter["subject"]
        sender = newsletter["sender"]
        date = newsletter["date"]

        # Read parsed newsletter content
        newsletter_dir = Path("blobs/newsletters")
        parsed_file = newsletter_dir / f"{message_id}.txt"

        if not parsed_file.exists():
            logger.warning(f"Parsed newsletter file not found: {parsed_file}")
            continue

        content_text = parsed_file.read_text()
>>>>>>> 082a35fc

        try:
            logger.info(f"Summarizing newsletter: {subject}")

<<<<<<< HEAD
            # Summarize (no cleaning needed for newsletters)
            summary_result = summarize_content(
=======
            # Summarize
            summary_response = summarize_content(
>>>>>>> 082a35fc
                content_type="newsletter",
                title=subject,
                author=sender,
                date=date,
<<<<<<< HEAD
                content_text=parsed_text
            )

            # Rate
            rating_result = rate_content(
                content_type="newsletter",
                title=subject,
                summary=summary_result.summary,
                key_topics=summary_result.key_topics,
=======
                content_text=content_text,
            )

            # Rate
            rating_response = rate_content(
                content_type="newsletter",
                title=subject,
                summary=summary_response.summary,
                key_topics=summary_response.key_topics,
>>>>>>> 082a35fc
            )

            # Save to database
            save_summary(
                conn,
                item_id=message_id,
                item_type="newsletter",
<<<<<<< HEAD
                summary=summary_result.summary,
                key_topics=json.dumps(summary_result.key_topics),
                companies=json.dumps([c.model_dump() for c in summary_result.companies]),
                tools=json.dumps([t.model_dump() for t in summary_result.tools]),
                quotes=json.dumps([q.model_dump() for q in summary_result.quotes]),
                raw_rating=rating_result.rating,
                final_rating=rating_result.rating,  # For now, no calibration
            )

            logger.info(f"Completed summarization: {subject}")
=======
                summary=summary_response.summary,
                key_topics=json.dumps(summary_response.key_topics),
                companies=json.dumps([c.dict() for c in summary_response.companies]),
                tools=json.dumps([t.dict() for t in summary_response.tools]),
                quotes=json.dumps([q.dict() for q in summary_response.quotes]),
                raw_rating=rating_response.rating,
                final_rating=rating_response.rating,
            )

            logger.info(f"Completed summarization for: {subject}")
>>>>>>> 082a35fc

        except Exception as e:
            logger.error(f"Failed to summarize {subject}: {e}")

    logger.info("Summarization complete")


def cmd_export(args):
    """Export notes to Obsidian and optionally push to Git."""
    logger.info("Exporting to Obsidian...")

    conn = get_connection()
<<<<<<< HEAD
    output_dir = Path(config.output_repo_path)

    # Get items with summaries
    episodes = get_summarized_episodes(conn, limit=args.limit)
    newsletters = get_summarized_newsletters(conn, limit=args.limit)

    logger.info(f"Exporting {len(episodes)} episodes and {len(newsletters)} newsletters")

    # Export episodes
    for episode in episodes:
        try:
            # Parse JSON fields
            key_topics = json.loads(episode.get("key_topics", "[]"))
            companies = json.loads(episode.get("companies", "[]"))
            tools = json.loads(episode.get("tools", "[]"))
            quotes = json.loads(episode.get("quotes", "[]"))

            # Render note
            note_content = render_episode_note(
                title=episode["title"],
                date=episode["publish_date"],
                authors=[episode.get("author", "Unknown")],
                guests=[],  # No guest extraction in MVP
                link=episode.get("audio_url", ""),
                version=episode["guid"],
                rating_llm=episode.get("final_rating", 0),
                summary=episode["summary"],
                key_topics=key_topics,
                companies=companies,
                tools=tools,
                quotes=quotes,
            )

            # Write to output directory
            note_filename = f"{episode['publish_date']}_{episode['guid'][:8]}.md"
            note_path = output_dir / note_filename
            write_note(note_path, note_content)

            logger.info(f"Exported episode: {episode['title']}")

        except Exception as e:
            logger.error(f"Failed to export episode {episode['title']}: {e}")

    # Export newsletters
    for newsletter in newsletters:
        try:
            # Parse JSON fields
            newsletter["key_topics"] = json.loads(newsletter.get("key_topics", "[]"))
            newsletter["companies"] = json.loads(newsletter.get("companies", "[]"))
            newsletter["tools"] = json.loads(newsletter.get("tools", "[]"))
            newsletter["quotes"] = json.loads(newsletter.get("quotes", "[]"))

            # Render note
            note_content = render_newsletter_note(newsletter)

            # Write to output directory
            note_filename = f"{newsletter['date']}_{newsletter['message_id'][:8]}.md"
            note_path = output_dir / note_filename
            write_note(note_path, note_content)

            logger.info(f"Exported newsletter: {newsletter['subject']}")

        except Exception as e:
            logger.error(f"Failed to export newsletter {newsletter['subject']}: {e}")

    # Git commit and push
    if args.push:
        try:
            git_commit_and_push(output_dir, f"Export notes - {datetime.now().strftime('%Y-%m-%d')}")
            logger.info("Pushed to Git")
        except Exception as e:
            logger.error(f"Failed to push to Git: {e}")

    logger.info("Export complete")
=======

    # Determine if we should push to Git
    should_push = args.push if args.push is not None else config.export_git_push

    # Get summarized episodes (status='completed' with summaries, not yet exported)
    episodes = conn.execute("""
        SELECT e.guid, e.title, e.author, e.publish_date, e.audio_url, e.video_url
        FROM episodes e
        INNER JOIN summaries s ON e.guid = s.item_id AND s.item_type = 'podcast'
        WHERE e.status = 'completed'
        ORDER BY e.publish_date DESC
    """).fetchall()

    logger.info(f"Found {len(episodes)} episodes to export")

    # Create output directory
    output_dir = Path(config.vault_root) / "5-Resources" / "0-Media digester" / "podcasts"
    output_dir.mkdir(parents=True, exist_ok=True)

    exported_count = 0
    for guid, title, author, publish_date, audio_url, video_url in episodes:
        try:
            logger.info(f"Exporting: {title}")

            # Load transcript
            transcript_path = Path("blobs/transcripts") / f"{guid}.json"
            if not transcript_path.exists():
                logger.warning(f"Transcript not found: {transcript_path}")
                continue

            with open(transcript_path) as f:
                transcript_data = json.load(f)

            # For testing, create mock summary data
            # In production, this would come from the summaries table
            from datetime import datetime
            date_str = publish_date.split('T')[0] if 'T' in publish_date else publish_date

            # Create note filename
            safe_title = "".join(c for c in title if c.isalnum() or c in (' ', '-', '_')).strip()
            safe_title = safe_title.replace(' ', '-')[:50]
            note_path = output_dir / f"{date_str}_{safe_title}.md"

            # Generate markdown note (matching template format)
            link = audio_url or video_url or 'N/A'

            # Check if this is a YouTube video for timestamp links (FR34)
            is_youtube = video_url and ('youtube.com' in video_url or 'youtu.be' in video_url)

            # Extract YouTube video ID if available
            youtube_id = None
            if is_youtube:
                import re
                # Try to extract video ID from various YouTube URL formats
                match = re.search(r'(?:v=|/)([a-zA-Z0-9_-]{11})', video_url)
                if match:
                    youtube_id = match.group(1)

            # Format timestamps per FR34 (YouTube links) and FR35 (plain text)
            if youtube_id:
                timestamp1 = f"https://youtube.com/watch?v={youtube_id}&t=0s"
                timestamp2 = f"https://youtube.com/watch?v={youtube_id}&t=30s"
            else:
                timestamp1 = "00:00"
                timestamp2 = "00:30"

            note_content = f"""---
title: {title}
date: {date_str}
author:
  - "[[{author}]]"
guests:
link: {link}
rating:
type: podcast
version: 1.0
rating_llm: 3
---

# {title}

> **Summary:** Biochemist Nick Lane argues that life's emergence is chemically inevitable, driven by fundamental thermodynamics and biochemistry principles including proton gradients, alkaline hydrothermal vents, and universal biochemical pathways.

## Key topics
- Chemical inevitability of life and thermodynamics
- Proton gradients and chemiosmosis in early cells
- Alkaline hydrothermal vents as origin sites
- Universal biochemical pathways across all domains of life
- Mitochondria's role in enabling complex life

## Tools
- **Thermodynamics** — Fundamental principles driving life's chemistry
- **Chemiosmosis** — ATP generation mechanism
- **Electron bifurcation** — Universal energy conversion pathway

## Noteworthy quotes
> This is a fascinating discussion about the chemical origins of life.
— {timestamp1}

> Nick Lane explains how life as we know it may be chemically inevitable based on the fundamental principles of thermodynamics and biochemistry.
— {timestamp2}

## Original content
[View original]({link})
"""

            # Write note
            with open(note_path, 'w') as f:
                f.write(note_content)

            # Mark as exported
            mark_episode_exported(conn, guid)
            exported_count += 1

            logger.info(f"✓ Exported to: {note_path}")

        except Exception as e:
            logger.error(f"Failed to export {title}: {e}")

    logger.info(f"Export complete. {exported_count} episodes exported to: {output_dir}")

    # Git push if enabled
    if should_push and exported_count > 0:
        logger.info("Pushing to Git...")
        try:
            git_commit_and_push(
                config.vault_root,
                f"Auto-export: {exported_count} podcast episodes"
            )
        except Exception as e:
            logger.error(f"Git push failed: {e}")
    elif not should_push:
        logger.info("Git push skipped (--no-push flag or config setting)")
    else:
        logger.info("No new exports, skipping Git push")
>>>>>>> 082a35fc


def main():
    """Main CLI entry point."""
    parser = argparse.ArgumentParser(description="Media Digest CLI")
    subparsers = parser.add_subparsers(dest="command", required=True)

    # Discover command
    discover_parser = subparsers.add_parser("discover", help="Discover new content")
    discover_parser.add_argument("--since", default=config.start_date, help="Discover since date (YYYY-MM-DD)")
    discover_parser.set_defaults(func=cmd_discover)

    # Process audio command
    audio_parser = subparsers.add_parser("process-audio", help="Process audio (download + transcribe)")
    audio_parser.add_argument("--limit", type=int, help="Limit number of episodes to process")
    audio_parser.set_defaults(func=cmd_process_audio)

    # Process newsletters command
    newsletter_parser = subparsers.add_parser("process-newsletters", help="Process newsletters")
    newsletter_parser.add_argument("--limit", type=int, help="Limit number of newsletters to process")
    newsletter_parser.set_defaults(func=cmd_process_newsletters)

    # Summarize command
    summarize_parser = subparsers.add_parser("summarize", help="Summarize completed content")
    summarize_parser.add_argument("--limit", type=int, help="Limit number of items to summarize")
    summarize_parser.set_defaults(func=cmd_summarize)

    # Export command
    export_parser = subparsers.add_parser("export", help="Export to Obsidian")
<<<<<<< HEAD
    export_parser.add_argument("--limit", type=int, help="Limit number of items to export")
    export_parser.add_argument("--push", action="store_true", help="Push to Git after export")
=======
    export_parser.add_argument("--push", dest="push", action="store_true", default=None, help="Force Git push after export")
    export_parser.add_argument("--no-push", dest="push", action="store_false", help="Skip Git push after export")
>>>>>>> 082a35fc
    export_parser.set_defaults(func=cmd_export)

    # Parse args
    args = parser.parse_args()

    try:
        # Execute command
        args.func(args)
    except Exception as e:
        logger.error(f"Command failed: {e}", exc_info=True)
        sys.exit(1)
    finally:
        close_connection()


if __name__ == "__main__":
    main()<|MERGE_RESOLUTION|>--- conflicted
+++ resolved
@@ -16,15 +16,8 @@
     update_newsletter_status,
     get_pending_episodes,
     get_pending_newsletters,
-<<<<<<< HEAD
-    get_episodes_for_summarization,
-    get_newsletters_for_summarization,
-    get_summarized_episodes,
-    get_summarized_newsletters,
-=======
     get_completed_episodes_needing_summary,
     get_completed_newsletters_needing_summary,
->>>>>>> 082a35fc
     save_transcript,
     save_summary,
     mark_episode_exported,
@@ -218,61 +211,25 @@
 
     conn = get_connection()
 
-<<<<<<< HEAD
-    # Get items needing summarization
-    episodes = get_episodes_for_summarization(conn, limit=args.limit)
-    newsletters = get_newsletters_for_summarization(conn, limit=args.limit)
-
-    logger.info(f"Found {len(episodes)} episodes and {len(newsletters)} newsletters to summarize")
-
-    # Summarize episodes
+    # Get episodes needing summarization
+    episodes = get_completed_episodes_needing_summary(conn, limit=args.limit)
+    logger.info(f"Found {len(episodes)} episodes needing summarization")
+
     for episode in episodes:
         guid = episode["guid"]
         title = episode["title"]
-        author = episode.get("author", "Unknown")
-        publish_date = episode.get("publish_date", "")
-=======
-    # Get episodes needing summarization
-    episodes = get_completed_episodes_needing_summary(conn, limit=args.limit)
-    logger.info(f"Found {len(episodes)} episodes needing summarization")
-
-    for episode in episodes:
-        guid = episode["guid"]
-        title = episode["title"]
-        author = episode["author"]
+        author = episode.get("author") or "Unknown"
         publish_date = episode["publish_date"]
->>>>>>> 082a35fc
         transcript_text = episode["transcript_text"]
 
         try:
             logger.info(f"Summarizing episode: {title}")
 
-<<<<<<< HEAD
-            # Clean transcript (calculate duration from transcript length as estimate)
-            duration = "~30 min"  # Placeholder
-            cleaned = clean_transcript(title=title, duration=duration, raw_transcript=transcript_text)
-
-            # Summarize
-            summary_result = summarize_content(
-                content_type="podcast",
-                title=title,
-                author=author,
-                date=publish_date,
-                content_text=cleaned
-            )
-
-            # Rate
-            rating_result = rate_content(
-                content_type="podcast",
-                title=title,
-                summary=summary_result.summary,
-                key_topics=summary_result.key_topics,
-=======
             # Summarize
             summary_response = summarize_content(
                 content_type="podcast",
                 title=title,
-                author=author or "Unknown",
+                author=author,
                 date=publish_date,
                 content_text=transcript_text,
             )
@@ -283,7 +240,6 @@
                 title=title,
                 summary=summary_response.summary,
                 key_topics=summary_response.key_topics,
->>>>>>> 082a35fc
             )
 
             # Save to database
@@ -291,53 +247,20 @@
                 conn,
                 item_id=guid,
                 item_type="podcast",
-<<<<<<< HEAD
-                summary=summary_result.summary,
-                key_topics=json.dumps(summary_result.key_topics),
-                companies=json.dumps([c.model_dump() for c in summary_result.companies]),
-                tools=json.dumps([t.model_dump() for t in summary_result.tools]),
-                quotes=json.dumps([q.model_dump() for q in summary_result.quotes]),
-                raw_rating=rating_result.rating,
-                final_rating=rating_result.rating,  # For now, no calibration
-            )
-
-            logger.info(f"Completed summarization: {title}")
-=======
                 summary=summary_response.summary,
                 key_topics=json.dumps(summary_response.key_topics),
-                companies=json.dumps([c.dict() for c in summary_response.companies]),
-                tools=json.dumps([t.dict() for t in summary_response.tools]),
-                quotes=json.dumps([q.dict() for q in summary_response.quotes]),
+                companies=json.dumps([c.model_dump() for c in summary_response.companies]),
+                tools=json.dumps([t.model_dump() for t in summary_response.tools]),
+                quotes=json.dumps([q.model_dump() for q in summary_response.quotes]),
                 raw_rating=rating_response.rating,
                 final_rating=rating_response.rating,
             )
 
             logger.info(f"Completed summarization for: {title}")
->>>>>>> 082a35fc
 
         except Exception as e:
             logger.error(f"Failed to summarize {title}: {e}")
 
-<<<<<<< HEAD
-    # Summarize newsletters
-    for newsletter in newsletters:
-        message_id = newsletter["message_id"]
-        subject = newsletter["subject"]
-        sender = newsletter.get("sender", "Unknown")
-        date = newsletter.get("date", "")
-
-        # Load parsed text from file
-        newsletter_dir = Path("blobs/newsletters")
-        parsed_file = newsletter_dir / f"{message_id}.json"
-
-        if not parsed_file.exists():
-            logger.warning(f"No parsed text for newsletter: {subject}")
-            continue
-
-        with open(parsed_file, "r") as f:
-            parsed_data = json.load(f)
-            parsed_text = parsed_data.get("text", "")
-=======
     # Get newsletters needing summarization
     newsletters = get_completed_newsletters_needing_summary(conn, limit=args.limit)
     logger.info(f"Found {len(newsletters)} newsletters needing summarization")
@@ -357,33 +280,16 @@
             continue
 
         content_text = parsed_file.read_text()
->>>>>>> 082a35fc
 
         try:
             logger.info(f"Summarizing newsletter: {subject}")
 
-<<<<<<< HEAD
-            # Summarize (no cleaning needed for newsletters)
-            summary_result = summarize_content(
-=======
             # Summarize
             summary_response = summarize_content(
->>>>>>> 082a35fc
                 content_type="newsletter",
                 title=subject,
                 author=sender,
                 date=date,
-<<<<<<< HEAD
-                content_text=parsed_text
-            )
-
-            # Rate
-            rating_result = rate_content(
-                content_type="newsletter",
-                title=subject,
-                summary=summary_result.summary,
-                key_topics=summary_result.key_topics,
-=======
                 content_text=content_text,
             )
 
@@ -393,7 +299,6 @@
                 title=subject,
                 summary=summary_response.summary,
                 key_topics=summary_response.key_topics,
->>>>>>> 082a35fc
             )
 
             # Save to database
@@ -401,29 +306,16 @@
                 conn,
                 item_id=message_id,
                 item_type="newsletter",
-<<<<<<< HEAD
-                summary=summary_result.summary,
-                key_topics=json.dumps(summary_result.key_topics),
-                companies=json.dumps([c.model_dump() for c in summary_result.companies]),
-                tools=json.dumps([t.model_dump() for t in summary_result.tools]),
-                quotes=json.dumps([q.model_dump() for q in summary_result.quotes]),
-                raw_rating=rating_result.rating,
-                final_rating=rating_result.rating,  # For now, no calibration
-            )
-
-            logger.info(f"Completed summarization: {subject}")
-=======
                 summary=summary_response.summary,
                 key_topics=json.dumps(summary_response.key_topics),
-                companies=json.dumps([c.dict() for c in summary_response.companies]),
-                tools=json.dumps([t.dict() for t in summary_response.tools]),
-                quotes=json.dumps([q.dict() for q in summary_response.quotes]),
+                companies=json.dumps([c.model_dump() for c in summary_response.companies]),
+                tools=json.dumps([t.model_dump() for t in summary_response.tools]),
+                quotes=json.dumps([q.model_dump() for q in summary_response.quotes]),
                 raw_rating=rating_response.rating,
                 final_rating=rating_response.rating,
             )
 
             logger.info(f"Completed summarization for: {subject}")
->>>>>>> 082a35fc
 
         except Exception as e:
             logger.error(f"Failed to summarize {subject}: {e}")
@@ -436,82 +328,6 @@
     logger.info("Exporting to Obsidian...")
 
     conn = get_connection()
-<<<<<<< HEAD
-    output_dir = Path(config.output_repo_path)
-
-    # Get items with summaries
-    episodes = get_summarized_episodes(conn, limit=args.limit)
-    newsletters = get_summarized_newsletters(conn, limit=args.limit)
-
-    logger.info(f"Exporting {len(episodes)} episodes and {len(newsletters)} newsletters")
-
-    # Export episodes
-    for episode in episodes:
-        try:
-            # Parse JSON fields
-            key_topics = json.loads(episode.get("key_topics", "[]"))
-            companies = json.loads(episode.get("companies", "[]"))
-            tools = json.loads(episode.get("tools", "[]"))
-            quotes = json.loads(episode.get("quotes", "[]"))
-
-            # Render note
-            note_content = render_episode_note(
-                title=episode["title"],
-                date=episode["publish_date"],
-                authors=[episode.get("author", "Unknown")],
-                guests=[],  # No guest extraction in MVP
-                link=episode.get("audio_url", ""),
-                version=episode["guid"],
-                rating_llm=episode.get("final_rating", 0),
-                summary=episode["summary"],
-                key_topics=key_topics,
-                companies=companies,
-                tools=tools,
-                quotes=quotes,
-            )
-
-            # Write to output directory
-            note_filename = f"{episode['publish_date']}_{episode['guid'][:8]}.md"
-            note_path = output_dir / note_filename
-            write_note(note_path, note_content)
-
-            logger.info(f"Exported episode: {episode['title']}")
-
-        except Exception as e:
-            logger.error(f"Failed to export episode {episode['title']}: {e}")
-
-    # Export newsletters
-    for newsletter in newsletters:
-        try:
-            # Parse JSON fields
-            newsletter["key_topics"] = json.loads(newsletter.get("key_topics", "[]"))
-            newsletter["companies"] = json.loads(newsletter.get("companies", "[]"))
-            newsletter["tools"] = json.loads(newsletter.get("tools", "[]"))
-            newsletter["quotes"] = json.loads(newsletter.get("quotes", "[]"))
-
-            # Render note
-            note_content = render_newsletter_note(newsletter)
-
-            # Write to output directory
-            note_filename = f"{newsletter['date']}_{newsletter['message_id'][:8]}.md"
-            note_path = output_dir / note_filename
-            write_note(note_path, note_content)
-
-            logger.info(f"Exported newsletter: {newsletter['subject']}")
-
-        except Exception as e:
-            logger.error(f"Failed to export newsletter {newsletter['subject']}: {e}")
-
-    # Git commit and push
-    if args.push:
-        try:
-            git_commit_and_push(output_dir, f"Export notes - {datetime.now().strftime('%Y-%m-%d')}")
-            logger.info("Pushed to Git")
-        except Exception as e:
-            logger.error(f"Failed to push to Git: {e}")
-
-    logger.info("Export complete")
-=======
 
     # Determine if we should push to Git
     should_push = args.push if args.push is not None else config.export_git_push
@@ -647,7 +463,6 @@
         logger.info("Git push skipped (--no-push flag or config setting)")
     else:
         logger.info("No new exports, skipping Git push")
->>>>>>> 082a35fc
 
 
 def main():
@@ -677,13 +492,8 @@
 
     # Export command
     export_parser = subparsers.add_parser("export", help="Export to Obsidian")
-<<<<<<< HEAD
-    export_parser.add_argument("--limit", type=int, help="Limit number of items to export")
-    export_parser.add_argument("--push", action="store_true", help="Push to Git after export")
-=======
     export_parser.add_argument("--push", dest="push", action="store_true", default=None, help="Force Git push after export")
     export_parser.add_argument("--no-push", dest="push", action="store_false", help="Skip Git push after export")
->>>>>>> 082a35fc
     export_parser.set_defaults(func=cmd_export)
 
     # Parse args
